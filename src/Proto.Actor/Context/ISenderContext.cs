--- conflicted
+++ resolved
@@ -93,15 +93,10 @@
         public static Task<T> RequestAsync<T>(this ISenderContext self, PID target, object message, TimeSpan timeout)
             => self.RequestAsync<T>(target, message, CancellationTokens.WithTimeout(timeout));
 
-        internal static async Task<T> RequestAsync<T>(this ISenderContext self, PID target, object message, CancellationToken cancellationToken)
+        internal static async Task<T> RequestAsync<T>(this ISenderContext self,  PID target, object message, CancellationToken cancellationToken)
         {
-<<<<<<< HEAD
-            using var future = self.System.Future.GetHandle(cancellationToken);
-=======
             using var future = new FutureProcess(self.System);
->>>>>>> fca8005c
             var messageEnvelope = new MessageEnvelope(message, future.Pid);
-            cancellationToken.ThrowIfCancellationRequested();
             self.Send(target, messageEnvelope);
             var result = await future.GetTask(cancellationToken);
 
