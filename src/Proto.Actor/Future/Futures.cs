﻿// -----------------------------------------------------------------------
// <copyright file="Futures.cs" company="Asynkron AB">
//      Copyright (C) 2015-2020 Asynkron AB All rights reserved
// </copyright>
// -----------------------------------------------------------------------
using System;
using System.Threading;
using System.Threading.Tasks;
using Proto.Metrics;

namespace Proto.Future
{
    public sealed class FutureProcess : Process, IFuture
    {
        private readonly TaskCompletionSource<object> _tcs;
        private readonly ActorMetrics? _metrics;
<<<<<<< HEAD
        private readonly CancellationToken _ct;
=======
        private readonly ActorSystem _system;
>>>>>>> fca8005c

        internal FutureProcess(ActorSystem system) : base(system)
        {
            if (!system.Metrics.IsNoop)
            {
                _metrics = system.Metrics.Get<ActorMetrics>();
                _metrics.FuturesStartedCount.Inc(new[] {system.Id, system.Address});
            }

            _tcs = new TaskCompletionSource<object>(TaskCreationOptions.RunContinuationsAsynchronously);

            var name = System.ProcessRegistry.NextId();
            var (pid, absent) = System.ProcessRegistry.TryAdd(name, this);

            if (!absent) throw new ProcessNameExistException(name, pid);

<<<<<<< HEAD
            Pid = pid.WithRequestId(1); // To mark it as a specific request
            
            if (cancellationToken != default)
=======
            Pid = pid;
        }

        public PID Pid { get; }
               
        public Task<object> GetTask() => _tcs.Task;

        public async Task<object> GetTask(CancellationToken cancellationToken)
        {
            try
>>>>>>> fca8005c
            {
                await using (cancellationToken.Register(() => _tcs.TrySetCanceled()))
                {
                    return await _tcs.Task;
                }
            }
            catch
            {
                if (!_system.Metrics.IsNoop)
                {
                    _metrics!.FuturesTimedOutCount.Inc(new[] {System.Id, _system.Address});
                }

                Stop(Pid!);
                throw new TimeoutException("Request didn't receive any Response within the expected time.");
            }
        }

        protected internal override void SendUserMessage(PID pid, object message)
        {
            try
            {
                _tcs.TrySetResult(MessageEnvelope.UnwrapMessage(message)!);
            }
            finally
            {
                if (!System.Metrics.IsNoop)
                {
                    _metrics!.FuturesCompletedCount.Inc(new[] {System.Id, System.Address});
                }
                
                Stop(Pid);
            }
        }

        protected internal override void SendSystemMessage(PID pid, object message)
        {
            if (message is Stop)
            {
                Dispose();
                return;
            }

            _tcs.TrySetResult(default!);

            if (!System.Metrics.IsNoop)
            {
                _metrics!.FuturesCompletedCount.Inc(new[] {System.Id, System.Address});
            }

            Stop(pid);
        }

        public void Dispose() => System.ProcessRegistry.Remove(Pid);
    }
}<|MERGE_RESOLUTION|>--- conflicted
+++ resolved
@@ -14,11 +14,6 @@
     {
         private readonly TaskCompletionSource<object> _tcs;
         private readonly ActorMetrics? _metrics;
-<<<<<<< HEAD
-        private readonly CancellationToken _ct;
-=======
-        private readonly ActorSystem _system;
->>>>>>> fca8005c
 
         internal FutureProcess(ActorSystem system) : base(system)
         {
@@ -35,12 +30,7 @@
 
             if (!absent) throw new ProcessNameExistException(name, pid);
 
-<<<<<<< HEAD
-            Pid = pid.WithRequestId(1); // To mark it as a specific request
-            
-            if (cancellationToken != default)
-=======
-            Pid = pid;
+            Pid = pid.WithRequestId(1);
         }
 
         public PID Pid { get; }
@@ -50,7 +40,6 @@
         public async Task<object> GetTask(CancellationToken cancellationToken)
         {
             try
->>>>>>> fca8005c
             {
                 await using (cancellationToken.Register(() => _tcs.TrySetCanceled()))
                 {
@@ -59,10 +48,7 @@
             }
             catch
             {
-                if (!_system.Metrics.IsNoop)
-                {
-                    _metrics!.FuturesTimedOutCount.Inc(new[] {System.Id, _system.Address});
-                }
+                _metrics?.FuturesTimedOutCount.Inc(new[] {System.Id, System.Address});
 
                 Stop(Pid!);
                 throw new TimeoutException("Request didn't receive any Response within the expected time.");
@@ -77,10 +63,7 @@
             }
             finally
             {
-                if (!System.Metrics.IsNoop)
-                {
-                    _metrics!.FuturesCompletedCount.Inc(new[] {System.Id, System.Address});
-                }
+                _metrics?.FuturesCompletedCount.Inc(new[] {System.Id, System.Address});
                 
                 Stop(Pid);
             }
@@ -96,10 +79,7 @@
 
             _tcs.TrySetResult(default!);
 
-            if (!System.Metrics.IsNoop)
-            {
-                _metrics!.FuturesCompletedCount.Inc(new[] {System.Id, System.Address});
-            }
+            _metrics?.FuturesCompletedCount.Inc(new[] {System.Id, System.Address});
 
             Stop(pid);
         }
