﻿// -----------------------------------------------------------------------
// <copyright file="MemberList.cs" company="Asynkron AB">
//      Copyright (C) 2015-2020 Asynkron AB All rights reserved
// </copyright>
// -----------------------------------------------------------------------
using System;
using System.Collections.Generic;
using System.Collections.Immutable;
using System.Linq;
using System.Threading;
using System.Threading.Tasks;
using JetBrains.Annotations;
using Microsoft.Extensions.Logging;
using Proto.Cluster.Gossip;
using Proto.Logging;
using Proto.Remote;

namespace Proto.Cluster
{
    //This class is responsible for figuring out what members are currently active in the cluster
    //it will receive a list of Members from the IClusterProvider
    //from that, we calculate a delta, which members joined, or left.

    [PublicAPI]
    public record MemberList
    {
        private readonly Cluster _cluster;
        private readonly EventStream _eventStream;
        private static readonly ILogger Logger = Log.CreateLogger<MemberList>();

        private readonly IRootContext _root;
        private readonly ActorSystem _system;
        private bool _stopping = false;
        private ImmutableDictionary<string, int> _indexByAddress = ImmutableDictionary<string, int>.Empty;
        private ImmutableDictionary<string, MetaMember> _metaMembers = ImmutableDictionary<string, MetaMember>.Empty;

        // private Member? _leader;

        //TODO: the members here are only from the cluster provider
        //The partition lookup broadcasts and use broadcasted information
        //meaning the partition infra might be ahead of this list.
        //come up with a good solution to keep all this in sync
        private ImmutableMemberSet _activeMembers = ImmutableMemberSet.Empty;
        private CancellationTokenSource? _currentTopologyTokenSource;

        private ImmutableDictionary<int, Member> _membersByIndex = ImmutableDictionary<int, Member>.Empty;

        private ImmutableDictionary<string, IMemberStrategy> _memberStrategyByKind = ImmutableDictionary<string, IMemberStrategy>.Empty;

        private int _nextMemberIndex;

        private TaskCompletionSource<bool> _startedTcs = new(TaskCreationOptions.RunContinuationsAsynchronously);
        private readonly object _lock = new();
        private IConsensusHandle<ulong>? _topologyConsensus;

        public Task Started => _startedTcs.Task;

        public MemberList(Cluster cluster)
        {
            _cluster = cluster;
            _system = _cluster.System;
            _root = _system.Root;
            _eventStream = _system.EventStream;
            _eventStream.Subscribe<GossipUpdate>(u => {
                    if (u.Key != "topology") return;

                    //get banned members from all other member states, and merge that with our own banned set
                    var topology = u.Value.Unpack<ClusterTopology>();
                    var blocked = topology.Blocked.ToArray();
                    UpdateBlockedMembers(blocked);
                }
            );
        }

<<<<<<< HEAD
        public async Task<bool> TopologyConsensus(CancellationToken ct)
        {
            while (!ct.IsCancellationRequested)
            {
                var t = _topologyConsensus.Task;
                if (t.IsCompleted)
                    return true;
                
                // ReSharper disable once MethodSupportsCancellation
                await Task.WhenAny(t, Task.Delay(500));
                if (t.IsCompleted)
                    return true;

                Logger.LogWarning("Did not reach topology consensus, retrying");
            }
=======
        public ImmutableHashSet<string> GetMembers() => _activeMembers.Members.Select(m => m.Id).ToImmutableHashSet();
>>>>>>> 6383e7a9

        internal void InitializeTopologyConsensus() => _topologyConsensus =
            _cluster.Gossip.RegisterConsensusCheck<ClusterTopology, ulong>("topology", topology => topology.TopologyHash);

        public Task<(bool consensus, ulong topologyHash)> TopologyConsensus(CancellationToken ct)
            => _topologyConsensus?.TryGetConsensus(ct) ?? Task.FromResult<(bool consensus, ulong topologyHash)>(default);

        public Member? GetActivator(string kind, string requestSourceAddress)
        {
            lock (_lock)
            {
                if (_memberStrategyByKind.TryGetValue(kind, out var memberStrategy))
                    return memberStrategy.GetActivator(requestSourceAddress);

                Logger.LogInformation("MemberList did not find any not find any activator for kind '{Kind}'", kind);
                return null;
            }
        }

        public void UpdateBlockedMembers(string[] bannedMembers)
        {
            var blockList = _system.Remote().BlockList;

            lock (_lock)
            {
                //update banned members
                var before = blockList.BlockedMembers;
                blockList.Block(bannedMembers);

                if (before != blockList.BlockedMembers)
                {
                    Logger.LogDebug("Updating banned members via gossip");
                }

                //then run the usual topology logic
                UpdateClusterTopology(_activeMembers.Members);
            }
        }

        public string MemberId => _system.Id;

        public void UpdateClusterTopology(IReadOnlyCollection<Member> members)
        {
            var blockList = _system.Remote().BlockList;

            lock (_lock)
            {
                Logger.LogDebug("[MemberList] Updating Cluster Topology");

                if (blockList.IsBlocked(_system.Id))
                {
                    if (_stopping)
                    {
                        return;
                    }

                    _stopping = true;
                    Logger.LogCritical("I have been banned, exiting {Id}", MemberId);
                    _ = _cluster.ShutdownAsync();
                    return;
                }

                //TLDR:
                //this method basically filters out any member status in the banned list
                //then makes a delta between new and old members
                //notifying the cluster accordingly which members left or joined

                var activeMembers = new ImmutableMemberSet(members).Except(blockList.BlockedMembers);

                if (activeMembers.Equals(_activeMembers))
                {
                    return;
                }
                // Cancel any work based on the previous topology
                _currentTopologyTokenSource?.Cancel();
                _currentTopologyTokenSource = new CancellationTokenSource();

                var left = _activeMembers.Except(activeMembers);
                var joined = activeMembers.Except(_activeMembers);
                blockList.Block(left.Members.Select(m => m.Id));
                _activeMembers = activeMembers;

                //notify that these members left
                foreach (var memberThatLeft in left.Members)
                {
                    MemberLeave(memberThatLeft);
                    TerminateMember(memberThatLeft);
                }

                //notify that these members joined
                foreach (var memberThatJoined in joined.Members)
                {
                    MemberJoin(memberThatJoined);
                }

                var topology = new ClusterTopology
                {
                    TopologyHash = activeMembers.TopologyHash,
                    Members = {activeMembers.Members},
                    Left = {left.Members},
                    Joined = {joined.Members},
                    Blocked = {blockList.BlockedMembers},
                    TopologyValidityToken = _currentTopologyTokenSource.Token
                };

                Logger.LogDebug("[MemberList] Published ClusterTopology event {ClusterTopology}", topology);

                if (topology.Joined.Any()) Logger.LogInformation("[MemberList] Cluster members joined {MembersJoined}", topology.Joined);

                if (topology.Left.Any()) Logger.LogInformation("[MemberList] Cluster members left {MembersJoined}", topology.Left);

                BroadcastTopologyChanges(topology);

                if (!_startedTcs.Task.IsCompleted)
                {
                    if (activeMembers.Contains(_system.Id))
                    {
                        _startedTcs.TrySetResult(true);
                    }
                }
            }

            void MemberLeave(Member memberThatLeft)
            {
                //update MemberStrategy
                foreach (var k in memberThatLeft.Kinds)
                {
                    if (!_memberStrategyByKind.TryGetValue(k, out var ms)) continue;

                    ms.RemoveMember(memberThatLeft);

                    if (ms.GetAllMembers().Count == 0)
                    {
                        _memberStrategyByKind = _memberStrategyByKind.Remove(k);
                    }
                }

                if (_metaMembers.TryGetValue(memberThatLeft.Id, out var meta))
                {
                    _membersByIndex = _membersByIndex.Remove(meta.Index);

                    if (_indexByAddress.TryGetValue(memberThatLeft.Address, out _))
                        _indexByAddress = _indexByAddress.Remove(memberThatLeft.Address);
                }
                else
                {
                    //Log?
                }
            }

            void MemberJoin(Member newMember)
            {
                var index = _nextMemberIndex++;
                _metaMembers = _metaMembers.Add(newMember.Id, new MetaMember(newMember, index));
                _membersByIndex = _membersByIndex.Add(index, newMember);
                _indexByAddress = _indexByAddress.Add(newMember.Address, index);

                foreach (var kind in newMember.Kinds)
                {
                    if (!_memberStrategyByKind.ContainsKey(kind))
                    {
                        _memberStrategyByKind = _memberStrategyByKind.SetItem(kind, GetMemberStrategyByKind(kind));
                    }

                    _memberStrategyByKind[kind].AddMember(newMember);
                }
            }
        }

        public MetaMember? GetMetaMember(string memberId)
        {
            _metaMembers.TryGetValue(memberId, out var meta);
            return meta;
        }

        private void BroadcastTopologyChanges(ClusterTopology topology)
        {
            _system.Logger()?.LogDebug("MemberList sending state");
            _cluster.Gossip.SetState("topology", topology);
            _eventStream.Publish(topology);

            //Console.WriteLine($"{_system.Id} Broadcasting {topology.TopologyHash} - {topology.Members.Count}");
        }

        private void TerminateMember(Member memberThatLeft)
        {
            var endpointTerminated = new EndpointTerminatedEvent(false, memberThatLeft.Address, memberThatLeft.Id);
            Logger.LogDebug("[MemberList] Published event {@EndpointTerminated}", endpointTerminated);
            _cluster.System.EventStream.Publish(endpointTerminated);
        }

        private IMemberStrategy GetMemberStrategyByKind(string kind)
        {
            //Try get the cluster kind
            var clusterKind = _cluster.TryGetClusterKind(kind);

            //if it exists, and if it has a strategy
            if (clusterKind?.Strategy != null)
            {
                //use that strategy
                return clusterKind.Strategy;
            }

            //otherwise, use whatever member strategy the default builder says
            return _cluster.Config.MemberStrategyBuilder(_cluster, kind) ?? new SimpleMemberStrategy();
        }

        /// <summary>
        ///     broadcast a message to all members eventstream
        /// </summary>
        /// <param name="message"></param>
        /// <param name="includeSelf"></param>
        public void BroadcastEvent(object message, bool includeSelf = true)
        {
            foreach (var (id, member) in _activeMembers.Lookup)
            {
                if (!includeSelf && id == _cluster.System.Id) continue;

                var pid = PID.FromAddress(member.Address, "eventstream");

                try
                {
                    _system.Root.Send(pid, message);
                }
                catch (Exception)
                {
                    Logger.LogError("[MemberList] Failed to broadcast {Message} to {Pid}", message, pid);
                }
            }
        }

        public bool ContainsMemberId(string memberId) => _activeMembers.Contains(memberId);

        public bool TryGetMember(string memberId, out Member? value) => _activeMembers.Lookup.TryGetValue(memberId, out value);

        public bool TryGetMemberIndexByAddress(string address, out int value) => _indexByAddress.TryGetValue(address, out value);

        public bool TryGetMemberByIndex(int memberIndex, out Member? value) => _membersByIndex.TryGetValue(memberIndex, out value);

        public Member[] GetAllMembers() => _activeMembers.Members.ToArray();
<<<<<<< HEAD
        public Member[] GetOtherMembers() => _activeMembers.Members.Where(m => m.Id != _system.Id).ToArray();
        
        public Member[] GetMembersByKind(string kind) => _activeMembers.Members.Where(m => m.Kinds.Contains(kind)).ToArray();

        internal void TrySetTopologyConsensus()
        {
            //if not set, set it, if already set, keep it set
            _topologyConsensus.TrySetResult(true);
        }
=======
>>>>>>> 6383e7a9

        public Member[] GetOtherMembers() => _activeMembers.Members.Where(m => m.Id != _system.Id).ToArray();
    }
}<|MERGE_RESOLUTION|>--- conflicted
+++ resolved
@@ -72,25 +72,8 @@
             );
         }
 
-<<<<<<< HEAD
-        public async Task<bool> TopologyConsensus(CancellationToken ct)
-        {
-            while (!ct.IsCancellationRequested)
-            {
-                var t = _topologyConsensus.Task;
-                if (t.IsCompleted)
-                    return true;
-                
-                // ReSharper disable once MethodSupportsCancellation
-                await Task.WhenAny(t, Task.Delay(500));
-                if (t.IsCompleted)
-                    return true;
-
-                Logger.LogWarning("Did not reach topology consensus, retrying");
-            }
-=======
         public ImmutableHashSet<string> GetMembers() => _activeMembers.Members.Select(m => m.Id).ToImmutableHashSet();
->>>>>>> 6383e7a9
+
 
         internal void InitializeTopologyConsensus() => _topologyConsensus =
             _cluster.Gossip.RegisterConsensusCheck<ClusterTopology, ulong>("topology", topology => topology.TopologyHash);
@@ -331,19 +314,11 @@
         public bool TryGetMemberByIndex(int memberIndex, out Member? value) => _membersByIndex.TryGetValue(memberIndex, out value);
 
         public Member[] GetAllMembers() => _activeMembers.Members.ToArray();
-<<<<<<< HEAD
+
         public Member[] GetOtherMembers() => _activeMembers.Members.Where(m => m.Id != _system.Id).ToArray();
         
         public Member[] GetMembersByKind(string kind) => _activeMembers.Members.Where(m => m.Kinds.Contains(kind)).ToArray();
 
-        internal void TrySetTopologyConsensus()
-        {
-            //if not set, set it, if already set, keep it set
-            _topologyConsensus.TrySetResult(true);
-        }
-=======
->>>>>>> 6383e7a9
-
         public Member[] GetOtherMembers() => _activeMembers.Members.Where(m => m.Id != _system.Id).ToArray();
     }
 }