// -----------------------------------------------------------------------
// <copyright file="DefaultClusterContext.cs" company="Asynkron AB">
//      Copyright (C) 2015-2020 Asynkron AB All rights reserved
// </copyright>
// -----------------------------------------------------------------------
using System;
using System.Threading;
using System.Threading.Tasks;
using Microsoft.Extensions.Logging;
using Proto.Cluster.Identity;
using Proto.Cluster.Metrics;
using Proto.Future;
using Proto.Utils;

namespace Proto.Cluster
{
    public class DefaultClusterContext : IClusterContext
    {
        private readonly IIdentityLookup _identityLookup;

        private readonly PidCache _pidCache;
        private readonly ShouldThrottle _requestLogThrottle;
        private readonly TaskClock _clock;
        private static readonly ILogger Logger = Log.CreateLogger<DefaultClusterContext>();

        public DefaultClusterContext(IIdentityLookup identityLookup, PidCache pidCache, ClusterContextConfig config, CancellationToken killSwitch)
        {
            _identityLookup = identityLookup;
            _pidCache = pidCache;

            _requestLogThrottle = Throttle.Create(
                config.MaxNumberOfEventsInRequestLogThrottlePeriod,
                config.RequestLogThrottlePeriod,
                i => Logger.LogInformation("Throttled {LogCount} TryRequestAsync logs", i)
            );
            _clock = new TaskClock(config.ActorRequestTimeout, TimeSpan.FromSeconds(1), killSwitch);
            _clock.Start();
        }

        public async Task<T?> RequestAsync<T>(ClusterIdentity clusterIdentity, object message, ISenderContext context, CancellationToken ct)
        {
            var start = DateTime.UtcNow;
            Logger.LogDebug("Requesting {ClusterIdentity} Message {Message}", clusterIdentity, message);
            var i = 0;

            var future = context.System.Future.GetHandle(ct);
            PID? lastPid = null;

                while (!ct.IsCancellationRequested)
                {
                    if (context.System.Shutdown.IsCancellationRequested) return default;

                    var delay = i * 20;
                    i++;

                    var (pid, source) = await GetPid(clusterIdentity, context, ct);

                    if (context.System.Shutdown.IsCancellationRequested) return default;

                    if (pid is null)
                    {
                        Logger.LogDebug("Requesting {ClusterIdentity} - Did not get PID from IdentityLookup", clusterIdentity);
                        await Task.Delay(delay, CancellationToken.None);
                        continue;
                    }

                    // Ensures that a future is not re-used against another actor.
                    if (lastPid is not null && !pid.Equals(lastPid)) RefreshFuture();

                    Logger.LogDebug("Requesting {ClusterIdentity} - Got PID {Pid} from {Source}", clusterIdentity, pid, source);
                    var (status, res) = await TryRequestAsync<T>(clusterIdentity, message, pid, source, context, future);

                    switch (status)
                    {
                        case ResponseStatus.Ok:
                            return res;

                        case ResponseStatus.Exception:
                            RefreshFuture();
                            await RemoveFromSource(clusterIdentity, PidSource.Cache, pid);
                            await Task.Delay(delay, CancellationToken.None);
                            break;
                        case ResponseStatus.DeadLetter:
                            RefreshFuture();
                            await RemoveFromSource(clusterIdentity, source, pid);
                            break;
                        case ResponseStatus.TimedOut:
                            lastPid = pid;
                            await RemoveFromSource(clusterIdentity, PidSource.Cache, pid);
                            break;
                    }

                    if (!context.System.Metrics.IsNoop)
                    {
                        context.System.Metrics.Get<ClusterMetrics>().ClusterRequestRetryCount.Inc(new[]
                            {context.System.Id, context.System.Address, clusterIdentity.Kind, message.GetType().Name}
                        );
                    }
                }

                if (!context.System.Shutdown.IsCancellationRequested && _requestLogThrottle().IsOpen())
                {
                    var t = DateTime.UtcNow - start;
                    Logger.LogWarning("RequestAsync retried but failed for {ClusterIdentity}, elapsed {Time}", clusterIdentity, t);
                }

                return default!;

            void RefreshFuture()
            {
                future.Dispose();
                future = context.System.Future.GetHandle(ct);
                lastPid = null;
            }
        }

        private async Task RemoveFromSource(ClusterIdentity clusterIdentity, PidSource source, PID pid)
        {
            if (source == PidSource.Lookup) await _identityLookup.RemovePidAsync(clusterIdentity, pid, CancellationToken.None);

            _pidCache.RemoveByVal(clusterIdentity, pid);
        }

        private async ValueTask<(PID?, PidSource)> GetPid(ClusterIdentity clusterIdentity, ISenderContext context, CancellationToken ct)
        {
            try
            {
                if (_pidCache.TryGet(clusterIdentity, out var cachedPid)) return (cachedPid, PidSource.Cache);

                if (!context.System.Metrics.IsNoop)
                {
                    var pid = await context.System.Metrics.Get<ClusterMetrics>().ClusterResolvePidHistogram
                        .Observe(async () => await _identityLookup.GetAsync(clusterIdentity, ct), context.System.Id, context.System.Address,
                            clusterIdentity.Kind
                        );

                    if (pid is not null) _pidCache.TryAdd(clusterIdentity, pid);
                    return (pid, PidSource.Lookup);
                }
                else
                {
                    var pid = await _identityLookup.GetAsync(clusterIdentity, ct);
                    if (pid is not null) _pidCache.TryAdd(clusterIdentity, pid);
                    return (pid, PidSource.Lookup);
                }
            }
            catch (Exception e)
            {
                if (context.System.Shutdown.IsCancellationRequested) return default;

                if (_requestLogThrottle().IsOpen())
                    Logger.LogWarning(e, "Failed to get PID from IIdentityLookup for {ClusterIdentity}", clusterIdentity);
                return (null, PidSource.Lookup);
            }
        }

        private async ValueTask<(ResponseStatus Ok, T?)> TryRequestAsync<T>(
            ClusterIdentity clusterIdentity,
            object message,
            PID pid,
            PidSource source,
            ISenderContext context,
            IFuture sharedFuture
        )
        {
            var t = DateTimeOffset.UtcNow;

            try
            {
<<<<<<< HEAD
                if (sharedFuture.Task.IsCompleted) return ToResult<T>(source, context, sharedFuture.Task.Result);

                context.Send(pid, new MessageEnvelope(message, sharedFuture.Pid));
                await Task.WhenAny(sharedFuture.Task, _clock.CurrentBucket);

                if (sharedFuture.Task.IsCompleted)
                {
                    var res = sharedFuture.Task.Result;
=======
                context.Request(pid, message, future.Pid);
                var task = future.GetTask();
                await Task.WhenAny(task, _clock.CurrentBucket);

                if (task.IsCompleted)
                {
                    var res = task.Result;
>>>>>>> fca8005c

                    return ToResult<T>(source, context, res);
                }

                if (!context.System.Shutdown.IsCancellationRequested)
                    Logger.LogDebug("TryRequestAsync timed out, PID from {Source}", source);
                _pidCache.RemoveByVal(clusterIdentity, pid);

                return (ResponseStatus.TimedOut, default)!;
            }
            catch (TimeoutException)
            {
                return (ResponseStatus.TimedOut, default)!;
            }
            catch (Exception x)
            {
                if (!context.System.Shutdown.IsCancellationRequested && _requestLogThrottle().IsOpen())
                    Logger.LogDebug(x, "TryRequestAsync failed with exception, PID from {Source}", source);
                _pidCache.RemoveByVal(clusterIdentity, pid);
                return (ResponseStatus.Exception, default)!;
            }
            finally
            {
                if (!context.System.Metrics.IsNoop)
                {
                    var elapsed = DateTimeOffset.UtcNow - t;
                    context.System.Metrics.Get<ClusterMetrics>().ClusterRequestHistogram
                        .Observe(elapsed, new[]
                            {
                                context.System.Id, context.System.Address, clusterIdentity.Kind, message.GetType().Name,
                                source == PidSource.Cache ? "PidCache" : "IIdentityLookup"
                            }
                        );
                }
            }
        }

        private (ResponseStatus Ok, T?) ToResult<T>(PidSource source, ISenderContext context, object result)
        {
            switch (result)
            {
                case DeadLetterResponse:
                    if (!context.System.Shutdown.IsCancellationRequested)
                        Logger.LogDebug("TryRequestAsync failed, dead PID from {Source}", source);

                    return (ResponseStatus.DeadLetter, default)!;
                case null: return (ResponseStatus.Ok, default);
                case T t:  return (ResponseStatus.Ok, t);
                default:
                    Logger.LogWarning("Unexpected message. Was type {Type} but expected {ExpectedType}", result.GetType(), typeof(T));
                    return (ResponseStatus.Exception, default);
            }
        }

        private enum ResponseStatus
        {
            Ok,
            TimedOut,
            Exception,
            DeadLetter
        }

        private enum PidSource
        {
            Cache,
            Lookup
        }
    }
}<|MERGE_RESOLUTION|>--- conflicted
+++ resolved
@@ -4,6 +4,9 @@
 // </copyright>
 // -----------------------------------------------------------------------
 using System;
+using System.Collections.Generic;
+using System.Diagnostics;
+using System.Linq;
 using System.Threading;
 using System.Threading.Tasks;
 using Microsoft.Extensions.Logging;
@@ -43,9 +46,11 @@
             Logger.LogDebug("Requesting {ClusterIdentity} Message {Message}", clusterIdentity, message);
             var i = 0;
 
-            var future = context.System.Future.GetHandle(ct);
+            var future = new FutureProcess(context.System);
             PID? lastPid = null;
 
+            try
+            {
                 while (!ct.IsCancellationRequested)
                 {
                     if (context.System.Shutdown.IsCancellationRequested) return default;
@@ -105,11 +110,16 @@
                 }
 
                 return default!;
+            }
+            finally
+            {
+                future.Dispose();
+            }
 
             void RefreshFuture()
             {
                 future.Dispose();
-                future = context.System.Future.GetHandle(ct);
+                future = new FutureProcess(context.System);
                 lastPid = null;
             }
         }
@@ -160,23 +170,13 @@
             PID pid,
             PidSource source,
             ISenderContext context,
-            IFuture sharedFuture
+            FutureProcess future
         )
         {
             var t = DateTimeOffset.UtcNow;
 
             try
             {
-<<<<<<< HEAD
-                if (sharedFuture.Task.IsCompleted) return ToResult<T>(source, context, sharedFuture.Task.Result);
-
-                context.Send(pid, new MessageEnvelope(message, sharedFuture.Pid));
-                await Task.WhenAny(sharedFuture.Task, _clock.CurrentBucket);
-
-                if (sharedFuture.Task.IsCompleted)
-                {
-                    var res = sharedFuture.Task.Result;
-=======
                 context.Request(pid, message, future.Pid);
                 var task = future.GetTask();
                 await Task.WhenAny(task, _clock.CurrentBucket);
@@ -184,7 +184,6 @@
                 if (task.IsCompleted)
                 {
                     var res = task.Result;
->>>>>>> fca8005c
 
                     return ToResult<T>(source, context, res);
                 }
