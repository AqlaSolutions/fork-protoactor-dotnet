--- conflicted
+++ resolved
@@ -4,15 +4,11 @@
     <TargetFramework>net6.0</TargetFramework>
   </PropertyGroup>
   <ItemGroup>
-<<<<<<< HEAD
-    <PackageReference Include="Google.Protobuf" Version="3.19.4" />
+
+    <PackageReference Include="Google.Protobuf" Version="3.21.0" />
     <PackageReference Include="Grpc.Tools" Version="2.46.1" PrivateAssets="All" />
-    <PackageReference Include="Proto.Cluster.CodeGen" Version="0.26.1-alpha.0.56" />
-=======
-    <PackageReference Include="Google.Protobuf" Version="3.21.0" />
-    <PackageReference Include="Grpc.Tools" Version="2.44.0-pre2" PrivateAssets="All" />
     <PackageReference Include="Proto.Cluster.CodeGen" Version="0.30.0" />
->>>>>>> 2e74b6a6
+
   </ItemGroup>
   <ItemGroup>
     <Protobuf Include="Protos.proto" />
