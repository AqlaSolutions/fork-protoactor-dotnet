<Project Sdk="Microsoft.NET.Sdk">

    <PropertyGroup>
        <OutputType>Exe</OutputType>
        <TargetFramework>net5.0</TargetFramework>
    </PropertyGroup>

    <ItemGroup>
        <ProjectReference Include="..\..\src\Proto.Cluster.TestProvider\Proto.Cluster.TestProvider.csproj"/>
    </ItemGroup>

    <ItemGroup>
<<<<<<< HEAD
      <PackageReference Include="Google.Protobuf" Version="3.19.4" />
      <PackageReference Include="Grpc.Tools" Version="2.46.1">
        <PrivateAssets>all</PrivateAssets>
        <IncludeAssets>runtime; build; native; contentfiles; analyzers; buildtransitive</IncludeAssets>
      </PackageReference>
      <PackageReference Include="Microsoft.Extensions.Logging.Console" Version="6.0.0" />
=======
        <PackageReference Include="Google.Protobuf" Version="3.21.0"/>
        <PackageReference Include="Grpc.Tools" Version="2.42.0">
            <PrivateAssets>all</PrivateAssets>
            <IncludeAssets>runtime; build; native; contentfiles; analyzers; buildtransitive</IncludeAssets>
        </PackageReference>
        <PackageReference Include="Microsoft.Extensions.Logging.Console" Version="6.0.0"/>
        <PackageReference Include="Proto.Cluster.CodeGen" Version="0.31.0"/>
>>>>>>> 2e74b6a6
    </ItemGroup>

    <ItemGroup>
        <Protobuf Include="protos.proto" GrpcServices="none"/>
        <ProtoGrain Include="protos.proto"/>
    </ItemGroup>

</Project><|MERGE_RESOLUTION|>--- conflicted
+++ resolved
@@ -10,22 +10,15 @@
     </ItemGroup>
 
     <ItemGroup>
-<<<<<<< HEAD
-      <PackageReference Include="Google.Protobuf" Version="3.19.4" />
-      <PackageReference Include="Grpc.Tools" Version="2.46.1">
-        <PrivateAssets>all</PrivateAssets>
-        <IncludeAssets>runtime; build; native; contentfiles; analyzers; buildtransitive</IncludeAssets>
-      </PackageReference>
-      <PackageReference Include="Microsoft.Extensions.Logging.Console" Version="6.0.0" />
-=======
+
         <PackageReference Include="Google.Protobuf" Version="3.21.0"/>
-        <PackageReference Include="Grpc.Tools" Version="2.42.0">
+        <PackageReference Include="Grpc.Tools" Version="2.46.1">
             <PrivateAssets>all</PrivateAssets>
             <IncludeAssets>runtime; build; native; contentfiles; analyzers; buildtransitive</IncludeAssets>
         </PackageReference>
         <PackageReference Include="Microsoft.Extensions.Logging.Console" Version="6.0.0"/>
         <PackageReference Include="Proto.Cluster.CodeGen" Version="0.31.0"/>
->>>>>>> 2e74b6a6
+
     </ItemGroup>
 
     <ItemGroup>
